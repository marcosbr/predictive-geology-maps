"""
Main class for the predictive geological mapping
"""

import sys
import itertools
import os
import warnings
from pathlib import Path
import numpy as np
import pandas as pd
from imblearn.over_sampling import SMOTE

from osgeo import gdal, ogr, osr
from sklearn.model_selection import RandomizedSearchCV
from sklearn.preprocessing import LabelEncoder, StandardScaler
from sklearn.metrics import classification_report
from sklearn.decomposition import PCA
from tqdm import tqdm
from xgboost import XGBClassifier

warnings.filterwarnings("ignore")

class PredMap():
    """Main class
    """

    def __init__(self,
                 fnames_features,
                 fname_target,
                 fname_limit,
                 dir_out, 
                 discard_less_than, 
                 max_samples_per_class):
        """[summary]

        Args:
            fnames_features (list): list of features filenames (rasters)
            fname_target (os.path - file): filename of the target (polygon vector layer)
            fname_limit (os.path - file): filename of the limiting boundary (polygon vector layer)
            dir_out (os.path - directory): directory where the output files will be saved
            discard_less_than (integer): discard categories with fewer than this number of samples
            max_samples_per_class (integer): maximum number of samples per class to keep (random resample)
        """
        self.fnames_features = fnames_features
        self.fname_target = fname_target
        self.fname_limit = fname_limit
        self.dir_out = dir_out
        self.discard_less_than = discard_less_than
        self.max_samples_per_class = max_samples_per_class

        # integer value to be used as nan
        self.nanval = -9999

        # target attribute:
        self.target_attribute = 'SIGLA_UNID' # TODO: make it user option
        # integer identifier
        self.object_id = 'OBJECTID' # TODO: compute it internally?

        # these will be assembled by the class
        self.X = None
        self.y = None
        self.y_pred = None
        self.target_raster = None
        self.le = None
        self.le_df = None
        self.lab_to_int = None
        self.int_to_lab = None
        self.target_raster_fname = None
        self.fname_lab_conv = None
        self.list_of_features = []
        self.dataframe = None
        self.run_pca = True # TODO: make it user option
        self.use_coords = False # TODO: make it user option
        self.list2pca = [] # list of names of multi-band rasters
        self.nan_mask = None

        # check if the output directory exists
        if not os.path.isdir(dir_out):
            os.mkdir(dir_out)

        # read all input rasters:
        self.feature_rasters = [gdal.Open(fname) for fname in fnames_features]

        # read target shape
        self.target = gdal.OpenEx(fname_target)

        # are all elements in the same projection?
        look_at = [raster.GetProjectionRef()
                   for raster in self.feature_rasters]
        look_at.append(self.target.GetProjectionRef())

        if len(set(look_at)) != 1:
            print("Warning-Input files do not have the same Projection")
            [print(f'{it}\n') for it in look_at]

        # get the worst resolution raster
        # assumes cells are square (cell size x == cell size y)
        self.lower_res_idx = np.argmax(
            [raster.GetGeoTransform()[1] for raster in self.feature_rasters])

        # keep the low resolution raster easily accessible:
        self.lowres = self.feature_rasters[self.lower_res_idx]

        # setup the class projection:
        self.proj = osr.SpatialReference()
        self.proj.ImportFromWkt(self.lowres.GetProjectionRef())

        # create the dictionary:
        self.create_unique_litos()

        # rasterize target (also clips according to fname_limit):
        self.rasterize()

        # resample everyone (also clips according to fname_limit):
        self.resample()

        # update the class projection:
        self.proj = osr.SpatialReference()
        self.proj.ImportFromWkt(self.target_raster.GetProjectionRef())

        # set up self.X and self.y
        self.set_rasters_to_column()

    def rasterize(self):
        """Convert the target (vector) to raster
        """
        # get the layer shape
        lyr = self.target.GetLayer()
        # create a dictionary mapping OBJECTID to target
        obj_sigla_dict = {}
        for feature in lyr:
            obj_sigla_dict[feature.GetField(
                self.object_id)] = feature.GetField(self.target_attribute)

        # set up raster names
        temp_raster_fname = os.path.join(self.dir_out, 'temp.tif')
        target_raster_fname = os.path.join(self.dir_out,
                                           f'{Path(self.fname_target).resolve().stem}.tif')
        self.target_raster_fname = target_raster_fname

        # setup a new raster
        drv_tiff = gdal.GetDriverByName("GTiff")

        rasterized = drv_tiff.Create(temp_raster_fname,
                                     self.lowres.RasterXSize, self.lowres.RasterYSize,
                                     1,
                                     gdal.GDT_Int16)
        rasterized.SetGeoTransform(self.lowres.GetGeoTransform())
        rasterized.SetProjection(self.proj.ExportToWkt())

        # set the "No Data Value"
        rasterized_band = rasterized.GetRasterBand(1)
        rasterized_band.Fill(self.nanval)
        rasterized.GetRasterBand(1).SetNoDataValue(self.nanval)

        # rasterize the shape
        # needs numeric attribute!
        gdal.RasterizeLayer(rasterized, [1], lyr,
                            options=["ALL_TOUCHED=TRUE",
                                     f"ATTRIBUTE={self.object_id}"])

        # close to write the raster
        rasterized = None

        # close the target shape
        self.target = None

        # clip raster:
        self.clip(target_raster_fname, temp_raster_fname)

        # reopen raster to replace OBJECTID by lithology:
        self.target_raster = gdal.Open(target_raster_fname, 1)
        band = self.target_raster.GetRasterBand(1)
        band_np = band.ReadAsArray()

        # replace OBJECTID by sigla
        out = np.empty(band_np.shape, dtype='U25')
        for key, val in obj_sigla_dict.items():
            idx = band_np == key
            out[idx] = val

        # label encoding for the project:
        self.le_df = pd.read_csv(self.fname_lab_conv)
        self.lab_to_int = dict(zip(self.le_df[self.target_attribute],
                                   self.le_df['VALUE']))
        self.int_to_lab = dict(zip(self.le_df['VALUE'],
                                   self.le_df[self.target_attribute]))

        out = pd.Series(out.ravel()).map(
            self.lab_to_int).to_numpy().reshape(band_np.shape)
        out[band.GetMaskBand().ReadAsArray() == 0] = self.nanval
        band.WriteArray(out)

        # label encoding for the model:
        self.le = LabelEncoder()
        self.le.fit(out.ravel()[out.ravel() != self.nanval])

        # write array
        self.target_raster = None

        # we want the target raster to be acessible:
        self.target_raster = gdal.Open(target_raster_fname)

        # delete temporary raster:
        os.remove(temp_raster_fname)

    def resample(self):
        """Make sure all rasters have the same cell size
        """

        temp_raster_fname = os.path.join(self.dir_out, 'temp.tif')

        for fname, (idx, raster) in tqdm(zip(self.fnames_features,
                                             enumerate(self.feature_rasters)),
                                         desc='Resampling Rasters'):

            feature_resampled_fname = os.path.join(self.dir_out,
                                                   f'{Path(fname).resolve().stem}.tif')

            # create an in-memory raster
            drv_tiff = gdal.GetDriverByName('GTiff')
            dest = drv_tiff.Create(temp_raster_fname,
                                   self.lowres.RasterXSize, self.lowres.RasterYSize,
                                   raster.RasterCount,
                                   gdal.GDT_Float32)
            dest.SetGeoTransform(self.lowres.GetGeoTransform())
            dest.SetProjection(self.proj.ExportToWkt())

            # set the "No Data Value"
            band = dest.GetRasterBand(1)
            band.Fill(self.nanval)
            dest.GetRasterBand(1).SetNoDataValue(self.nanval)

            gdal.ReprojectImage(raster, dest,
                                raster.GetProjectionRef(), self.proj.ExportToWkt(),
                                gdal.GRA_Bilinear)

            # close to write the raster
            dest = None

            # clip rasters:
            self.clip(feature_resampled_fname, temp_raster_fname)

            # read back in the new resampled and clipped raster
            self.feature_rasters[idx] = gdal.Open(feature_resampled_fname)

        # delete temporary raster:
        os.remove(temp_raster_fname)

    def clip(self, fname_out, fname_in):
        """Clip all features and target to the same limits

        Args:
            fname_out (os.path): input file name (raster)
            fname_in (os.path): output file name (raster)
        """
        gdal.Warp(fname_out, fname_in,
                  cutlineDSName=self.fname_limit,
                  cropToCutline=True)

    def set_rasters_to_column(self):
        """
            Transform raster to numpy array to be used for training and eval
        """

        feats = []
        raster = self.feature_rasters[0]
        self.dataframe = pd.DataFrame.from_records(itertools.product(range(raster.RasterYSize),
                                                            range(raster.RasterXSize)), columns=['Row', 'Column'])

        for raster, raster_name in zip(self.feature_rasters, self.fnames_features):
            for idx in range(raster.RasterCount):
                # Read the raster band as separate variable
                band = raster.GetRasterBand(idx+1)
                # get numpy vals
                band_np = band.ReadAsArray()
                # assure band_np is float and not int to be able to asign np.nan
                # should we do this or define an "int nan"?
                band_np = band_np.astype(float)
                # mark NaNs
                band_np[band.GetMaskBand().ReadAsArray() == 0] = np.nan
                feats.append(np.reshape(band_np, (-1, )))

                # Separate rasters with single and multilayer
                if raster.RasterCount == 1:
                    colname = Path(raster_name).resolve().stem
                    self.dataframe[colname] = np.reshape(band_np, (-1, 1))
                elif raster.RasterCount > 1:
                    rst = np.nan_to_num(band_np, nan=self.nanval)
                    colname = Path(raster_name).resolve().stem + '..band' + str(idx)
                    self.dataframe[colname] = np.reshape(rst, (-1, 1))

                self.list_of_features.append(colname)

            if raster.RasterCount > 1:
                # Put the prefix name of column to all multiraster to run PCA
                self.list2pca.append(Path(raster_name).resolve().stem)

        self.X = np.array(feats).T

        # set up target array
        # Read the raster band as separate variable
        band = self.target_raster.GetRasterBand(1)
        # get numpy vals
        band_np = band.ReadAsArray()
        # assure band_np is float and not int to be able to asign np.nan
        # should we do this or define an "int nan"?
        band_np = band_np.astype(float)
        # mark NaNs
        band_np[band.GetMaskBand().ReadAsArray() == 0] = np.nan
        self.y = np.reshape(band_np, (-1, 1))

        y_temp = self.y
        y_temp[y_temp != self.nanval] = self.le.transform(
            y_temp[y_temp != self.nanval])
        self.dataframe['TARGET'] = y_temp

        if not self.use_coords:
            self.dataframe = self.dataframe.drop(['Row', 'Column'], axis=1)
        if self.run_pca:
            self.dim_reduct()
    
    def dim_reduct(self):
        """
        User might want to use dimensionality reduction. 
        As this is an unsupervised technique, we can fit_transform
        the entire raster - as we would if we pre-processed the
        raster using a GIS software (using all pixels). This means 
        the data is pre-processed before data split (train, val, test).
        This should be ok in this case as all input rasters will have
        pixel values everywhere. 
        """

        # sklearn's PCA center's the data, but does not scale it. 
        # so we use a standard scaler before PCA:
        std_scaler = StandardScaler()
        pca = PCA(n_components=1)

        # loop through multi-band rasters:
        for mband in self.list2pca:
            mask = self.dataframe.columns.str.contains(mband)
            # select marked columns:
            X = self.dataframe.loc[:, mask].to_numpy()
            # zero center and scale it:
            X = std_scaler.fit_transform(X)
            # project:
            pcs = pca.fit_transform(X)
            # replace the projected onto the dataframe:
            # first, drop the bands
            self.dataframe = self.dataframe.loc[:, ~mask]
            # add the new projected column
            pc_df = pd.DataFrame(pcs)
            # pcs name should start from 1, not from zero:
            pc_df.columns += 1
            # and we want to know where they come from:
            pc_df = pc_df.add_prefix(f'{mband}-PC_')
            # finally, merge it with the dataframe:
            self.dataframe = pd.concat([self.dataframe, pc_df], axis=1)


    def get_single_raster_features(self):
        idxs_multiband = []
        for prefix in list(set(self.list2pca)):
            idxs_multiband.append(self.get_columns2pca(prefix))
        idxs_multiband = [item for sublist in idxs_multiband for item in sublist]

        idxs_singleband = []
        for i in np.arange(len(self.list_of_features)):
            if i not in idxs_multiband:
                idxs_singleband.append(i)
        return idxs_singleband


    def fit(self):
        """
<<<<<<< HEAD
            Fit XGboost with grid search
=======
        Fit XGboost with Randomized search
>>>>>>> 5012d6a3
        """

        df_original = self.dataframe
        df = self.dataframe
        df = df.fillna(self.nanval)

        # drop all nan vals:
        nan_mask = df.isin([self.nanval]).any(axis=1)
        if self.nanval in self.le.classes_:
            nan_transf = self.le.transform([self.nanval]).item()
            nan_mask = nan_mask + df['TARGET'] == nan_transf

        print(f'Before dropping nan values: {df.shape}')
        df = df[~nan_mask]
        print(f'After dropping nan values: {df.shape}')
        self.nan_mask = nan_mask

        lito_count = df.TARGET.value_counts() < self.discard_less_than

        df = df[~df.TARGET.isin(lito_count.loc[lito_count].index.to_list())]

        lito_count = pd.DataFrame(lito_count)
        lito_count.rename(columns={'TARGET': 'Discarded?'}, inplace=True)
        lito_count['Name'] = lito_count.index.map(self.int_to_lab)

        print('Discard Litology: ')
        print(lito_count.to_string(index=False))

        #########################################
        # training data selection
        #########################################
        # create individual number of samples per class
        samples_per_group_dict = {}
        lito_count = df.TARGET.value_counts()
        for index, value in lito_count.items():
            samples_per_group_dict[index] = np.min([self.max_samples_per_class, value])

        # select the number of samples per class 
        list_of_sampled_groups = []
        for name, group in df.groupby('TARGET'):    
            n_rows_to_sample = samples_per_group_dict[name]
            sampled_group = group.sample(n_rows_to_sample)
            list_of_sampled_groups.append(sampled_group)

        # get the undersampled dataset
        df_under = pd.concat(list_of_sampled_groups)

        # the remaining data serves as test set:
        df_test = df.drop(df_under.index, axis=0)

        # delete temporary list to release memory
        del list_of_sampled_groups

        # print some messages:
        print(f'Train dataframe shape: {df_under.shape}')
        print(f'Test dataframe shape: {df_test.shape}')

        #########################################
        # pre-processing
        #########################################
        # Unlike the dimensionality reduction step, here we need to
        # make sure the models are fit only on the training data. 
        # The trained models will then be used to transform the
        # test data (and the full dataframe). 

        # --------------------define models-------------------------------:
        std_scaler = StandardScaler()
        oversamp = SMOTE(random_state=0)
        clf = XGBClassifier(eval_metric='mlogloss', random_state=42)

        xgb_param = [{'booster': ['gbtree', 'gblinear', 'dart'],
                      'learning_rate': [0.1, 0.2, 0.3, 0.5, 0.6, 0.8, 0,95],
                      'max_depth': [2, 3, 6, 10, 20],
                      'min_child_weight': [0, 1, 5, 10, 50],
                      'max_delta_step': [0, 1, 5, 10, 50],
                      'subsample': [0, 0.5, 1],
                      'sampling_method': ['uniform', 'gradient_based']}]
        
        clf_search = RandomizedSearchCV(clf, 
                                        xgb_param, 
                                        random_state=0, 
                                        verbose=3, 
                                        n_iter=10)

        # ----------------continue with data prep-------------------------:
        X_train = df_under.drop(['TARGET'], axis=1).to_numpy()
        y_train = df_under.loc[:, 'TARGET'].to_numpy()

        # scale data
        std_scaler.fit(X_train)
        X_train = std_scaler.transform(X_train)

        # oversample the training set:
        X_train, y_train = oversamp.fit_resample(X_train, y_train)

        #########################################
        # hyperparameter tuning and fit
        #########################################
        search = clf_search.fit(X_train, y_train)
        print(f'Mean cross-validated score of the best_estimator: {search.best_score_:.2f}')

<<<<<<< HEAD
        std_scaler = StandardScaler()
        X_train_std = std_scaler.fit_transform(X_train)
        X_test_std = std_scaler.transform(X_test)

        PCA_FEAT = FEAT.copy()
        scaler = StandardScaler()
        oversamp = SMOTE(random_state=42)

        #  Run the PCA only when there are a multi-band input and the pca option is true
        if len(self.list2pca) > 0 and self.run_pca:

            X_train_pca = X_train_std[:, self.get_single_raster_features()]
            X_test_pca = X_test_std[:, self.get_single_raster_features()]

            # Loop to deal with multiples multiband raster input
            for k, name2pca in enumerate(list(set(self.list2pca))):
                mask = self.get_columns2pca(name2pca)
                # print('mask', mask)
                masked_pca = MaskedPCA(n_components=1, mask=mask)
                train_pca = masked_pca.fit_transform(X_train_std)[:, -1]
                train_pca = train_pca.reshape(-1, 1)
                test_pca = masked_pca.transform(X_test_std)[:, -1]
                test_pca = test_pca.reshape(-1, 1)

                for i in mask:
                    PCA_FEAT.remove(FEAT[i])
                PCA_FEAT += [name2pca + 'PC1']

                X_train_pca = np.append(X_train_pca, train_pca, axis=1)
                X_test_pca = np.append(X_test_pca, test_pca, axis=1)
            print('Features input to train  model:', PCA_FEAT)

            print(
                f'Dimensions of train features (before-PCA) = {X_train_std.shape}')
            print(
                f'Dimensions of train features (after-PCA) = {X_train_pca.shape}\n')
        else:
            X_train_pca = X_train_std
            X_test_pca = X_test_std
            print(
                f'Dimensions of train features  = {X_train_std.shape}')

        # XGB
        xgb_pipe = Pipeline(steps=[('scaler', scaler),
                                   ('smote', oversamp),
                                   ('clf', XGBClassifier(eval_metric='mlogloss', verbosity=0,
                                                         random_state=42))])

        df_X_train_pca = pd.DataFrame(X_train_pca, columns=PCA_FEAT)
        pca_corr = df_X_train_pca.corr(method='pearson').round(2)

        train_loc = pd.DataFrame(coord_train, columns=COORD)
        train_feat = pd.DataFrame(X_train_pca, columns=PCA_FEAT)
        train = pd.concat([train_loc, train_feat], axis=1)
        train['TARGET'] = y_train

        # dataframe de teste
        test_loc = pd.DataFrame(coord_test, columns=COORD)
        test_feat = pd.DataFrame(X_test_pca, columns=PCA_FEAT)
        test = pd.concat([test_loc, test_feat], axis=1)
        test['TARGET'] = y_test

        # heatmap of linear correlation
        plt.figure(figsize=(12, 11))
        mask = np.triu(np.ones_like(pca_corr, dtype=np.bool))
        ax = sns.heatmap(
            pca_corr, annot=True,
            cmap='coolwarm', cbar=True,
            mask=mask, vmin=-1.0, vmax=1.0
        )
        ax.set_xticklabels(PCA_FEAT, rotation=45)
        ax.set_yticklabels(PCA_FEAT, rotation=0)

        plt.savefig(os.path.join(self.dir_out, "correlation_features.png"), dpi=300)

        # SMOTE
        X_train_smt, y_train_smt = SMOTE().fit_resample(X_train_pca, y_train)
        train_smt = pd.DataFrame(X_train_smt, columns=PCA_FEAT)
        train_smt['TARGET'] = y_train_smt

        n_folds = 5

        # cross-validation
        cv = StratifiedKFold(n_splits=n_folds, shuffle=True, random_state=42)

        #  performance metric
        metric = 'f1_weighted'

        print(f"TRAIN: X {X_train_pca.shape}, y {y_train.shape}")
        print(f"TEST: X {X_test_pca.shape}, y {y_test.shape}")

        pipe = {"XGB": xgb_pipe}

        xgb_param = [{'clf__eta': [0.01, 0.015, 0.025, 0.05, 0.1],
                      'clf__learning_rate': [0.1, 0.15, 0.2, 0.25, 0.3, 0.35, 0.4],
                      'clf__gamma': [0.05, 0.1, 0.3, 0.4, 0.5, 0.7, 0.9, 1.0],
                      'clf__max_depth': [3, 5, 7, 9, 12, 15, 17, 25],
                      'clf__min_child_weight': [1, 3, 5, 7],
                      'clf__subsample': [0.6, 0.7, 0.8, 0.9, 1.0],
                      'clf__colsample_bytree': [0.6, 0.7, 0.8, 0.9, 1.0],
                      'clf__reg_lambda': [10 ** i for i in range(-3, 4)],
                      'clf__alpha': [10 ** i for i in range(-3, 4)]}]

        param = [xgb_param]

        dic_param = {}
        for k, p in zip(pipe.keys(), param):
            dic_param[k] = p

        best_params = []

        # Grid Search
        for m in ['XGB']:
            random = RandomizedSearchCV(pipe[m], param_distributions=dic_param[m], cv=cv,
                                        scoring=metric, n_iter=50, random_state=42)
            random.fit(X_train_pca, y_train)
            best_params.append(random.best_params_)
            print("----")
            print(m)
            print("Best parameters:", random.best_params_)
            print('{0} = {1}'.format(metric, round(random.best_score_, 3)))

        print(best_params[0])

        xgb = Pipeline(steps=[('scaler', scaler),
                          ('smote', oversamp),
                          ('clf', XGBClassifier(subsample=best_params[0]['clf__subsample'],
                                                reg_lambda=best_params[0]['clf__reg_lambda'],
                                                min_child_weight=best_params[0]['clf__min_child_weight'],
                                                max_depth=best_params[0]['clf__max_depth'],
                                                learning_rate=best_params[0]['clf__learning_rate'],
                                                gamma=best_params[0]['clf__gamma'],
                                                eta=best_params[0]['clf__eta'],
                                                colsample_bytree=best_params[0]['clf__colsample_bytree'],
                                                alpha=best_params[0]['clf__alpha'],
                                                random_state=42))])

        tuned_models = {"XGB": xgb}

        val_report = validationReport(tuned_models, X_train_pca, y_train, cv)
        print(val_report)
        val_report.to_csv(os.path.join(self.dir_out, 'validation_report.csv'))

        for k in tuned_models.keys():
            tuned_models[k].fit(X_train_pca, y_train)

        # Run the predict for the entire data
        df_original = df_original.fillna(0)
        X = df_original[FEAT].to_numpy()
        X_std = std_scaler.transform(X)
        if len(self.list2pca) > 0 and self.run_pca:
            X = X_std[:, self.get_single_raster_features()]
            # Loop to deal with multiples multiband raster input
            for k, name2pca in enumerate(list(set(self.list2pca))):
                mask = self.get_columns2pca(self.list2pca[k])
                masked_pca = MaskedPCA(n_components=1, mask=mask)
                pca = masked_pca.fit_transform(X_std)[:, -1]
                pca = pca.reshape(-1, 1)
                X = np.append(X, pca, axis=1)

        else:
            X = X_std
=======
        #########################################
        # using the trained model
        #########################################

        # ----------------test set-------------------------:
        # use the trained model on the hold-out test set:
        X_test = df_test.drop(['TARGET'], axis=1).to_numpy()
        y_test = df_test.loc[:, 'TARGET'].to_numpy()

        # scale data
        std_scaler.fit(X_test)
        X_test = std_scaler.transform(X_test)

        # predict
        y_pred_test = search.predict_proba(X_test)

        # save performance information:
        y_test = self.le.inverse_transform(y_test.astype(np.int16))
        y_test = pd.Series(y_test).map(self.int_to_lab)

        y_pred_test = self.le.inverse_transform(np.argmax(y_pred_test, axis=1).astype(np.int16))
        y_pred_test = pd.Series(y_pred_test).map(self.int_to_lab)

        report = classification_report(y_test, y_pred_test)
        print(report)

        with open(os.path.join(self.dir_out, 'classification_report.txt'), 
                   'w', encoding='utf-8') as fout:
            fout.write(report)

        # ----------------full data-------------------------:
        # use the trained model on the full data:
        df_original = df_original.fillna(0)
        
        X = df_original.drop(['TARGET'], axis=1).to_numpy()
        X = std_scaler.transform(X)
>>>>>>> 5012d6a3

        self.y_pred = search.predict_proba(X)

        # reassign nan values based on mask:
        self.y_pred[nan_mask] = self.nanval

    def write_class_probs(self):
        """
        Write one multi-band raster containing all class probabilities
        """
        temp_raster_fname = os.path.join(self.dir_out, 'class_probs.tif')
        # create an in-memory raster
        drv_tiff = gdal.GetDriverByName('GTiff')
        dest = drv_tiff.Create(temp_raster_fname,
                               self.target_raster.RasterXSize,
                               self.target_raster.RasterYSize,
                               self.y_pred.shape[1],
                               gdal.GDT_Float32)

        dest.SetGeoTransform(self.target_raster.GetGeoTransform())
        dest.SetProjection(self.proj.ExportToWkt())

        for idx in range(dest.RasterCount):
            band = dest.GetRasterBand(idx+1)
            out = self.y_pred[:, idx].astype(np.float32)
            out = np.reshape(out, (self.target_raster.RasterYSize,
                                   self.target_raster.RasterXSize))

            band.WriteArray(out)

            # set the "No Data Value"
            band.SetNoDataValue(self.nanval)

        # close to write the raster
        dest = None

    def write_class(self):
        """Write one single-band raster containing the class
        """
        temp_raster_fname = os.path.join(self.dir_out, 'class.tif')
        # create an in-memory raster
        drv_tiff = gdal.GetDriverByName('GTiff')
        dest = drv_tiff.Create(temp_raster_fname,
                               self.target_raster.RasterXSize,
                               self.target_raster.RasterYSize,
                               1,
                               gdal.GDT_Int16)

        dest.SetGeoTransform(self.target_raster.GetGeoTransform())
        dest.SetProjection(self.proj.ExportToWkt())

        band = dest.GetRasterBand(1)
        out = np.argmax(self.y_pred, axis=1)
        # convert prediction to project "label":
        out = self.le.inverse_transform(out).astype(np.int16)
        # reasign nan values based on mask:
        out[self.nan_mask] = self.nanval
        # reshape to raster dimensions
        out = np.reshape(out, (self.target_raster.RasterYSize,
                               self.target_raster.RasterXSize))

        band.WriteArray(out)

        # set the "No Data Value"
        band.SetNoDataValue(self.nanval)

        # close to write the raster
        dest = None

        self.geological_color()

    def write_class_vector(self):
        """Vectorize the resulting class raster
        """
        # check to see if class.tif was written:
        ds_pred = gdal.Open(os.path.join(self.dir_out, 'class.tif'))
        if ds_pred is None:
            print("Unable to open predicted raster.")
            return
        
        band = ds_pred.GetRasterBand(1)
        dst_layername = "Prediction"
        
        # set up the shapefile driver
        drv = ogr.GetDriverByName("ESRI Shapefile")
        # create the data source
        dst_ds = drv.CreateDataSource(os.path.join(self.dir_out, "class.shp"))
        # create the layer
        dst_layer = dst_ds.CreateLayer(dst_layername, srs= self.proj)
        
        pred_field = ogr.FieldDefn('Prediction', ogr.OFTInteger)
        dst_layer.CreateField(pred_field)
        gdal.Polygonize(band, None, dst_layer, 0, [], callback=None )
    
        # convert integer to lythology
        pred_field = ogr.FieldDefn('SIGLA_UNID', ogr.OFTString)
        dst_layer.CreateField(pred_field)

        for feat_idx in range(dst_layer.GetFeatureCount()):
            feat = dst_layer.GetFeature(feat_idx)
            if  feat.GetField("Prediction") == self.nanval:
                continue
            feat.SetField('SIGLA_UNID',  self.int_to_lab[feat.GetField("Prediction")])
            dst_layer.SetFeature(feat)

    def write_report(self):
        """
        Evaluate model and write the metrics
        (e.g., confusion matrix, classification report)
        """
        pass

    def geological_color(self):
        '''
         Function to write a file in QGIS format with 'geological' colors
         with the litology unique symbology

         unique_litos: csv file with unique litology
         class_value: csv file with the classification results for each region
        '''

        def scale(PP, aux, litos):
            '''aux: length of litos'''
            colors = {}
            step1 = np.round(np.linspace(
                PP['min'][0], PP['max'][0], aux) * 255).astype(int)
            step2 = np.round(np.linspace(
                PP['min'][1], PP['max'][1], aux) * 255).astype(int)
            step3 = np.round(np.linspace(
                PP['min'][2], PP['max'][2], aux) * 255).astype(int)
            colors['r'] = step1
            colors['g'] = step2
            colors['b'] = step3
            colors['a'] = 255 * np.ones(len(step1)).astype(int)
            colors['SIGLA_UNID'] = litos
            df = pd.DataFrame.from_dict(colors)
            return df

        def _returnUpper(text):
            output_string = ""
            for character in text:
                if character.isupper():
                    output_string += character
            return output_string

        def count(litos, gtime):
            ''' Count number of litologies in each geological time, returning the number and a
                list with the correspond litologies
            '''
            aux = 0
            litologias = []
            for t in litos:
                if gtime == _returnUpper(t):
                    aux += 1
                    litologias.append(t)
            return aux, litologias

        table_color = {'A': {'min': np.array([235, 169, 184]) / 255, 'max': np.array([226, 118, 158]) / 255},
                       'PP': {'min': np.array([244, 173, 201]) / 255, 'max': np.array((200, 36, 93)) / 255},
                       'MP': {'min': np.array([246, 200, 167]) / 255, 'max': np.array([190, 90, 35]) / 255},
                       'NP': {'min': np.array([250, 206, 128]) / 255, 'max': np.array([244, 184, 107]) / 255},
                       'NQ': {'min': np.array([255, 255, 0]) / 255, 'max': np.array([255, 241, 114]) / 255},
                       'N': {'min': np.array([250, 206, 128])/255, 'max': np.array([255, 241, 114])/255},
                       'E': {'min': np.array([226, 182, 119])/255, 'max': np.array([234, 177, 95])/255},
                       'Q': {'min': np.array([255, 255, 0]) / 255, 'max': np.array([251, 227, 220]) / 255},
                       '': {'min': np.array([255, 255, 0]) / 255, 'max': np.array([251, 227, 220]) / 255}}

        file = os.path.join(self.dir_out, 'class.tif')
        litos2 = pd.read_csv(self.fname_lab_conv)

        a = 0
        ds = gdal.Open(file)
        band = ds.GetRasterBand(1)
        array = np.array(band.ReadAsArray())
        values = np.unique(array)
        ds = None

        litos = []
        ids = list(values)

        for v in values:
            if v == self.nanval:
                ids.remove(self.nanval)
                continue
            if v == -32768:
                ids.remove(-32768)
                continue

            a += 1
<<<<<<< HEAD
            litos.append(litos2[litos2['VALUE'] == v]['SIGLA_UNID'].values[0])
=======
>>>>>>> 5012d6a3

        ldf = []

        for t in ['Q', 'NP', 'NQ', 'N', 'MP',  'E', 'PP', 'A']:
            try:
                aux, sl_litos = count(litos, t)
                ldf.append(scale(table_color[t], aux, sl_litos))
            except:
                continue

        df = pd.concat(ldf)
        try:
            df['ID'] = ids
        except:
            print('Warning!!! Geological units not yet mapped to create geological color!\n'
                  'Please contact the developers.')
            return 
        outfile = os.path.join(self.dir_out, 'color.csv')
        df = df.reindex(columns=['ID', 'r', 'g', 'b', 'a', 'SIGLA_UNID'])
        df.to_csv(outfile, index=False, header=False)

        # write .clr file 
        outfile = os.path.join(self.dir_out, 'color.clr')
        df = df.reindex(columns=['ID', 'r', 'g', 'b'])
        df.to_csv(outfile, index=False, header=False, sep=' ')

    def create_unique_litos(self):
        '''
            Create unique labels of geology
            write SIGLA_UNID.csv
        '''

        ds = ogr.Open(self.fname_target, 0)
        if ds is None:
            sys.exit('Could not open {0}.'.format(self.fname_target))
        lyr = ds.GetLayer(0)
        litos = []
        for feat in lyr:
            pt = feat.geometry()
            name = feat.GetField('SIGLA_UNID')
            if name not in litos:
                litos.append(name)
        ds = None
        litos.sort()

        ids = list(np.arange(len(litos)) + 1)
        temp = {'SIGLA_UNID': litos,
                'VALUE': ids}

        fname_lab_conv = os.path.join(self.dir_out, 'SIGLA_UNID.csv')
        df = pd.DataFrame.from_dict(temp)
        df.to_csv(fname_lab_conv, index=False)
        self.fname_lab_conv = fname_lab_conv<|MERGE_RESOLUTION|>--- conflicted
+++ resolved
@@ -374,11 +374,7 @@
 
     def fit(self):
         """
-<<<<<<< HEAD
-            Fit XGboost with grid search
-=======
         Fit XGboost with Randomized search
->>>>>>> 5012d6a3
         """
 
         df_original = self.dataframe
@@ -480,170 +476,6 @@
         search = clf_search.fit(X_train, y_train)
         print(f'Mean cross-validated score of the best_estimator: {search.best_score_:.2f}')
 
-<<<<<<< HEAD
-        std_scaler = StandardScaler()
-        X_train_std = std_scaler.fit_transform(X_train)
-        X_test_std = std_scaler.transform(X_test)
-
-        PCA_FEAT = FEAT.copy()
-        scaler = StandardScaler()
-        oversamp = SMOTE(random_state=42)
-
-        #  Run the PCA only when there are a multi-band input and the pca option is true
-        if len(self.list2pca) > 0 and self.run_pca:
-
-            X_train_pca = X_train_std[:, self.get_single_raster_features()]
-            X_test_pca = X_test_std[:, self.get_single_raster_features()]
-
-            # Loop to deal with multiples multiband raster input
-            for k, name2pca in enumerate(list(set(self.list2pca))):
-                mask = self.get_columns2pca(name2pca)
-                # print('mask', mask)
-                masked_pca = MaskedPCA(n_components=1, mask=mask)
-                train_pca = masked_pca.fit_transform(X_train_std)[:, -1]
-                train_pca = train_pca.reshape(-1, 1)
-                test_pca = masked_pca.transform(X_test_std)[:, -1]
-                test_pca = test_pca.reshape(-1, 1)
-
-                for i in mask:
-                    PCA_FEAT.remove(FEAT[i])
-                PCA_FEAT += [name2pca + 'PC1']
-
-                X_train_pca = np.append(X_train_pca, train_pca, axis=1)
-                X_test_pca = np.append(X_test_pca, test_pca, axis=1)
-            print('Features input to train  model:', PCA_FEAT)
-
-            print(
-                f'Dimensions of train features (before-PCA) = {X_train_std.shape}')
-            print(
-                f'Dimensions of train features (after-PCA) = {X_train_pca.shape}\n')
-        else:
-            X_train_pca = X_train_std
-            X_test_pca = X_test_std
-            print(
-                f'Dimensions of train features  = {X_train_std.shape}')
-
-        # XGB
-        xgb_pipe = Pipeline(steps=[('scaler', scaler),
-                                   ('smote', oversamp),
-                                   ('clf', XGBClassifier(eval_metric='mlogloss', verbosity=0,
-                                                         random_state=42))])
-
-        df_X_train_pca = pd.DataFrame(X_train_pca, columns=PCA_FEAT)
-        pca_corr = df_X_train_pca.corr(method='pearson').round(2)
-
-        train_loc = pd.DataFrame(coord_train, columns=COORD)
-        train_feat = pd.DataFrame(X_train_pca, columns=PCA_FEAT)
-        train = pd.concat([train_loc, train_feat], axis=1)
-        train['TARGET'] = y_train
-
-        # dataframe de teste
-        test_loc = pd.DataFrame(coord_test, columns=COORD)
-        test_feat = pd.DataFrame(X_test_pca, columns=PCA_FEAT)
-        test = pd.concat([test_loc, test_feat], axis=1)
-        test['TARGET'] = y_test
-
-        # heatmap of linear correlation
-        plt.figure(figsize=(12, 11))
-        mask = np.triu(np.ones_like(pca_corr, dtype=np.bool))
-        ax = sns.heatmap(
-            pca_corr, annot=True,
-            cmap='coolwarm', cbar=True,
-            mask=mask, vmin=-1.0, vmax=1.0
-        )
-        ax.set_xticklabels(PCA_FEAT, rotation=45)
-        ax.set_yticklabels(PCA_FEAT, rotation=0)
-
-        plt.savefig(os.path.join(self.dir_out, "correlation_features.png"), dpi=300)
-
-        # SMOTE
-        X_train_smt, y_train_smt = SMOTE().fit_resample(X_train_pca, y_train)
-        train_smt = pd.DataFrame(X_train_smt, columns=PCA_FEAT)
-        train_smt['TARGET'] = y_train_smt
-
-        n_folds = 5
-
-        # cross-validation
-        cv = StratifiedKFold(n_splits=n_folds, shuffle=True, random_state=42)
-
-        #  performance metric
-        metric = 'f1_weighted'
-
-        print(f"TRAIN: X {X_train_pca.shape}, y {y_train.shape}")
-        print(f"TEST: X {X_test_pca.shape}, y {y_test.shape}")
-
-        pipe = {"XGB": xgb_pipe}
-
-        xgb_param = [{'clf__eta': [0.01, 0.015, 0.025, 0.05, 0.1],
-                      'clf__learning_rate': [0.1, 0.15, 0.2, 0.25, 0.3, 0.35, 0.4],
-                      'clf__gamma': [0.05, 0.1, 0.3, 0.4, 0.5, 0.7, 0.9, 1.0],
-                      'clf__max_depth': [3, 5, 7, 9, 12, 15, 17, 25],
-                      'clf__min_child_weight': [1, 3, 5, 7],
-                      'clf__subsample': [0.6, 0.7, 0.8, 0.9, 1.0],
-                      'clf__colsample_bytree': [0.6, 0.7, 0.8, 0.9, 1.0],
-                      'clf__reg_lambda': [10 ** i for i in range(-3, 4)],
-                      'clf__alpha': [10 ** i for i in range(-3, 4)]}]
-
-        param = [xgb_param]
-
-        dic_param = {}
-        for k, p in zip(pipe.keys(), param):
-            dic_param[k] = p
-
-        best_params = []
-
-        # Grid Search
-        for m in ['XGB']:
-            random = RandomizedSearchCV(pipe[m], param_distributions=dic_param[m], cv=cv,
-                                        scoring=metric, n_iter=50, random_state=42)
-            random.fit(X_train_pca, y_train)
-            best_params.append(random.best_params_)
-            print("----")
-            print(m)
-            print("Best parameters:", random.best_params_)
-            print('{0} = {1}'.format(metric, round(random.best_score_, 3)))
-
-        print(best_params[0])
-
-        xgb = Pipeline(steps=[('scaler', scaler),
-                          ('smote', oversamp),
-                          ('clf', XGBClassifier(subsample=best_params[0]['clf__subsample'],
-                                                reg_lambda=best_params[0]['clf__reg_lambda'],
-                                                min_child_weight=best_params[0]['clf__min_child_weight'],
-                                                max_depth=best_params[0]['clf__max_depth'],
-                                                learning_rate=best_params[0]['clf__learning_rate'],
-                                                gamma=best_params[0]['clf__gamma'],
-                                                eta=best_params[0]['clf__eta'],
-                                                colsample_bytree=best_params[0]['clf__colsample_bytree'],
-                                                alpha=best_params[0]['clf__alpha'],
-                                                random_state=42))])
-
-        tuned_models = {"XGB": xgb}
-
-        val_report = validationReport(tuned_models, X_train_pca, y_train, cv)
-        print(val_report)
-        val_report.to_csv(os.path.join(self.dir_out, 'validation_report.csv'))
-
-        for k in tuned_models.keys():
-            tuned_models[k].fit(X_train_pca, y_train)
-
-        # Run the predict for the entire data
-        df_original = df_original.fillna(0)
-        X = df_original[FEAT].to_numpy()
-        X_std = std_scaler.transform(X)
-        if len(self.list2pca) > 0 and self.run_pca:
-            X = X_std[:, self.get_single_raster_features()]
-            # Loop to deal with multiples multiband raster input
-            for k, name2pca in enumerate(list(set(self.list2pca))):
-                mask = self.get_columns2pca(self.list2pca[k])
-                masked_pca = MaskedPCA(n_components=1, mask=mask)
-                pca = masked_pca.fit_transform(X_std)[:, -1]
-                pca = pca.reshape(-1, 1)
-                X = np.append(X, pca, axis=1)
-
-        else:
-            X = X_std
-=======
         #########################################
         # using the trained model
         #########################################
@@ -680,7 +512,6 @@
         
         X = df_original.drop(['TARGET'], axis=1).to_numpy()
         X = std_scaler.transform(X)
->>>>>>> 5012d6a3
 
         self.y_pred = search.predict_proba(X)
 
@@ -870,10 +701,6 @@
                 continue
 
             a += 1
-<<<<<<< HEAD
-            litos.append(litos2[litos2['VALUE'] == v]['SIGLA_UNID'].values[0])
-=======
->>>>>>> 5012d6a3
 
         ldf = []
 
